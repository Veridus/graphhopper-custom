--- conflicted
+++ resolved
@@ -100,17 +100,13 @@
         <dependency>
             <groupId>com.graphhopper</groupId>
             <artifactId>directions-api-client-hc</artifactId>
-<<<<<<< HEAD
-            <version>${project.version}</version>
+            <version>${project.parent.version}</version>
             <scope>test</scope>
         </dependency>
         <dependency>
             <groupId>com.graphhopper</groupId>
             <artifactId>directions-api-client</artifactId>
             <version>0.9.0</version>
-=======
-            <version>${project.parent.version}</version>
->>>>>>> c70327ee
             <scope>test</scope>
         </dependency>
 
