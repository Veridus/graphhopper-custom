--- conflicted
+++ resolved
@@ -40,13 +40,9 @@
 public abstract class AbstractFlagEncoder implements FlagEncoder
 {
     private final static Logger logger = LoggerFactory.getLogger(AbstractFlagEncoder.class);
-<<<<<<< HEAD
     private long nodeBitMask;
     private long wayBitMask;
     private long relBitMask;
-=======
-    private long bitMask = 0;
->>>>>>> d98914cf
     protected long forwardBit = 0;
     protected long backwardBit = 0;
     protected long directionBitMask = 0;
@@ -83,46 +79,8 @@
 
     public void setSpeedFactor( int factor )
     {
-<<<<<<< HEAD
-        if (Helper.isEmpty(str))
-            return -1;
-
-        try
-        {
-            int val;
-            // see https://en.wikipedia.org/wiki/Knot_%28unit%29#Definitions
-            int mpInteger = str.indexOf("mp");
-            if (mpInteger > 0)
-            {
-                str = str.substring(0, mpInteger).trim();
-                val = Integer.parseInt(str);
-                return (int) Math.round(val * DistanceCalcEarth.KM_MILE);
-            }
-
-            int knotInteger = str.indexOf("knots");
-            if (knotInteger > 0)
-            {
-                str = str.substring(0, knotInteger).trim();
-                val = Integer.parseInt(str);
-                return (int) Math.round(val * 1.852);
-            }
-
-            int kmInteger = str.indexOf("km");
-            if (kmInteger > 0)
-            {
-                str = str.substring(0, kmInteger).trim();
-            } else
-            {
-                kmInteger = str.indexOf("kph");
-                if (kmInteger > 0)
-                {
-                    str = str.substring(0, kmInteger).trim();
-                }
-            }
-=======
         this.speedFactor = factor;
     }
->>>>>>> d98914cf
 
     public void setSpeedBits( int bits )
     {
@@ -130,7 +88,6 @@
     }
 
     /**
-<<<<<<< HEAD
      * Defines the bits for the node flags, which are currently used for barriers only.
      * <p>
      * @return incremented shift value pointing behind the last used bit
@@ -142,9 +99,6 @@
 
     /**
      * Defines bits used for edge flags used for access, speed etc.
-=======
-     * Define 2 reserved speedBits for routing and internal speedBits for parsing.
->>>>>>> d98914cf
      * <p/>
      * @param index
      * @param shift bit offset for the first bit used by this encoder
@@ -194,17 +148,13 @@
      * <p/>
      * @param acceptWay return value from acceptWay
      */
-<<<<<<< HEAD
     public abstract long handleWayTags( OSMWay way, long allowed, long relationFlags );
-=======
-    public abstract long handleWayTags( long acceptWay, OSMWay way );
->>>>>>> d98914cf
 
     /**
      * Parse tags on nodes. Node tags can add to speed (like traffic_signals) where the value is
      * strict negative or blocks access (like a barrier), then the value is strict positive.
      */
-    public long handleNodeTags( OSMNode node )
+    public long analyzeNodeTags( OSMNode node )
     {
         // movable barriers block if they are not marked as passable
         if (node.hasTag("barrier", potentialBarriers)
@@ -217,6 +167,11 @@
             return directionBitMask;
 
         return 0;
+    }
+
+    public long applyNodeFlags( long wayFlags, long nodeFlags )
+    {
+        return nodeFlags | wayFlags;
     }
 
     @Override
@@ -462,7 +417,6 @@
         }
     }
 
-<<<<<<< HEAD
     void setWayBitMask( int usedBits, int shift )
     {
         wayBitMask = (1L << usedBits) - 1;
@@ -484,21 +438,10 @@
     {
         nodeBitMask = (1L << usedBits) - 1;
         nodeBitMask <<= shift;
-=======
-    public long applyNodeFlags( long wayFlags, long nodeFlags )
-    {
-        return nodeFlags | wayFlags;
-    }
-
-    void setBitMask( int usedBits, int shift )
-    {
-        bitMask = (1L << usedBits) - 1;
-        bitMask <<= shift;
-    }
-
-    long getBitMask()
-    {
-        return bitMask;
->>>>>>> d98914cf
+    }
+
+    long getNodeBitMask()
+    {
+        return nodeBitMask;
     }
 }